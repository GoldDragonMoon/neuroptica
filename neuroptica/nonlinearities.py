--- conflicted
+++ resolved
@@ -148,25 +148,6 @@
         self.gain = np.pi * power_tapped * resistance * responsivity * mode_area / 2 / modulator_voltage / impedence
         self.theta  = np.pi * bias_voltage / modulator_voltage
 
-<<<<<<< HEAD
-    def forward_pass(self, E_in):
-        a, scR, A, Vpi, Vbias, R, Z = self.power_tapped, self.responsivity, self.mode_area, self.modulator_voltage, \
-                                      self.bias_voltage, self.resistance, self.impedence
-        return E_in * np.sqrt(1 - a) / 2 * (1 + np.exp(-1j * np.pi * (a * scR * R * A * np.abs(E_in) ** 2) /
-                                                       (2 * Z * Vpi)) * np.exp(-1j * np.pi * Vbias / Vpi))
-
-    def backward_pass(self, gamma: np.ndarray, Z: np.ndarray):
-        return gamma * self.df_dZ(Z)
-
-    def df_dZ(self, E_in):
-        a, scR, A, Vpi, Vbias, R, Z = self.power_tapped, self.responsivity, self.mode_area, self.modulator_voltage, \
-                                      self.bias_voltage, self.resistance, self.impedence
-        abs_prime_E_in = 1
-        return 1 / (2 * np.sqrt(2)) \
-               + (np.exp(-1j * np.pi * (Vbias / Vpi + np.abs(E_in) ** 2 * A * R * scR / (4e12 * Vpi * Z)))
-                  * 2e12 * Vpi * Z - 1j * np.pi * A * E_in * R * scR * np.abs(E_in) * abs_prime_E_in
-                  / 4e12 * np.sqrt(2) * Vpi * Z)
-=======
     def forward_pass(self, Z: np.ndarray):
         a, gain, theta = self.power_tapped, self.gain, self.theta
         return 1/2 * np.sqrt(1 - a) * (1 + np.exp(-1j * gain * np.square(np.abs(Z))) * np.exp(-1j *theta)) * Z
@@ -188,7 +169,6 @@
         a, gain, theta = self.power_tapped, self.gain, self.theta
         return 1/2 * 1j * np.sqrt(1 - a) * np.exp(1j * phi) * r \
                     * (1 + np.exp(-1j * gain * np.square(r)) * np.exp(-1j *theta))
->>>>>>> 4fda727b
 
 
 class Abs(ComplexNonlinearity):
